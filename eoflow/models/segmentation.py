--- conflicted
+++ resolved
@@ -133,11 +133,7 @@
                            num_epochs,
                            iterations_per_epoch,
                            model_directory,
-<<<<<<< HEAD
                            class_weights=None,
-                           validation_steps=1,
-=======
->>>>>>> 0151ff1f
                            save_steps=100,
                            summary_steps=10,
                            callbacks=[], **kwargs):
